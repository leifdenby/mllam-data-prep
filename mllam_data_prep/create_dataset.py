import datetime
import shutil
from collections import defaultdict
from pathlib import Path

import numpy as np
import xarray as xr
from loguru import logger
from numcodecs import Blosc

from . import __version__
from .config import Config, InvalidConfigException
from .ops.loading import load_and_subset_dataset
from .ops.mapping import map_dims_and_variables
from .ops.selection import select_by_kwargs
from .ops.statistics import calc_stats

# the `extra` field in the config that was added between v0.2.0 and v0.5.0 is
# optional, so we can support both v0.2.0 and v0.5.0
SUPPORTED_CONFIG_VERSIONS = ["v0.2.0", "v0.5.0"]


def _check_dataset_attributes(ds, expected_attributes, dataset_name):
    # check that the dataset has the expected attributes with the expected values
    missing_attributes = set(expected_attributes.keys()) - set(ds.attrs.keys())
    if len(missing_attributes) > 0:
        raise ValueError(
            f"Dataset {dataset_name} is missing the following attributes: {missing_attributes}"
        )

    # check for attributes having the wrong value
    incorrect_attributes = {
        k: v for k, v in expected_attributes.items() if ds.attrs[k] != v
    }
    if len(incorrect_attributes) > 0:
        s_list = "\n".join(
            [f"{k}: {v} != {ds.attrs[k]}" for k, v in incorrect_attributes.items()]
        )
        raise ValueError(
            f"Dataset {dataset_name} has the following incorrect attributes: {s_list}"
        )


def _merge_dataarrays_by_target(dataarrays_by_target):
    attrs_to_keep = ["source_dataset"]
    dataarrays = []
    for target, das in dataarrays_by_target.items():
        logger.info(f"Merging dataarrays for target variable `{target}`")
        concat_dim = None
        for da in das:
            d = da.attrs.get("variables_mapping_dim", None)
            if d is None:
                raise ValueError(
                    f"Dataarray for target {target} does not have the 'variables_mapping_dim' attribute"
                )
            if concat_dim is not None and d != concat_dim:
                raise ValueError(
                    f"Dataarrays for target {target} have different 'variables_mapping_dim' attributes: {d} != {concat_dim}"
                )
            concat_dim = d

        for da in das:
            for attr in attrs_to_keep:
                # create a aux coord for each attribute we want to keep
                # (for example the name of the source dataset)
                # so that we have this in the resulting dataset
                da.coords[f"{concat_dim}_{attr}"] = xr.DataArray(
                    [da.attrs.pop(attr)] * int(da[concat_dim].count()),
                    dims=[concat_dim],
                )

        da_target = xr.concat(das, dim=concat_dim)
        da_target.name = target
        dataarrays.append(da_target)

    # by doing a merge with join="exact" we make sure that the dataarrays
    # are aligned along the same dimensions, and that the coordinates are
    # the same for all dataarrays. Otherwise xarray will fill in with NaNs
    # for any missing coordinate values
    try:
        ds = xr.merge(dataarrays, join="exact")
    except ValueError as ex:
        if ex.args[0].startswith("cannot align objects with join='exact'"):
            raise InvalidConfigException(
                f"Couldn't merge together the dataarrays for all targets ({', '.join(dataarrays_by_target.keys())})"
                f" This is likely because the dataarrays have different dimensions or coordinates."
                " Maybe you need to give the 'feature' dimension a unique name for each target variable?"
            ) from ex
        else:
            raise ex
    return ds


def create_dataset(config: Config):
    """
    Create a dataset from the input datasets specified in the config file.

    Parameters
    ----------
    config : Config
        The configuration object defining the input datasets and how to map them to the output dataset.

    Returns
    -------
    xr.Dataset
        The dataset created from the input datasets with a variable for each output
        as defined in the config file.
    """
    output_config = config.output
    output_coord_ranges = output_config.coord_ranges

    dataarrays_by_target = defaultdict(list)

    for dataset_name, input_config in config.inputs.items():
        path = input_config.path
        variables = input_config.variables
        target_output_var = input_config.target_output_variable
        expected_input_attributes = input_config.attributes or {}
        expected_input_var_dims = input_config.dims

        output_dims = output_config.variables[target_output_var]

        logger.info(f"Loading dataset {dataset_name} from {path}")
        try:
            ds = load_and_subset_dataset(fp=path, variables=variables)
        except Exception as ex:
            raise Exception(f"Error loading dataset {dataset_name} from {path}") from ex
        _check_dataset_attributes(
            ds=ds,
            expected_attributes=expected_input_attributes,
            dataset_name=dataset_name,
        )

        dim_mapping = input_config.dim_mapping

        # check that there is an entry for each arch dimension
        # in the dim_mapping so that we know how to construct the
        # final dataset
        missing_dims = set(output_dims) - set(dim_mapping.keys())
        if missing_dims:
            raise ValueError(
                f"Missing dimension mapping for {missing_dims}"
                f" for input dataset {dataset_name}, please provide"
                " a mapping for all output dimensions by"
                " using the 'dim_mapping' key in the input dataset"
            )

        logger.info(
            f"Mapping dimensions and variables for dataset {dataset_name} to {target_output_var}"
        )
        try:
            da_target = map_dims_and_variables(
                ds=ds,
                dim_mapping=dim_mapping,
                expected_input_var_dims=expected_input_var_dims,
            )
        except Exception as ex:
            raise Exception(
                f"There was an issue stacking dimensions and variables to"
                f" produce variable {target_output_var} from dataset {dataset_name}"
            ) from ex

        da_target.attrs["source_dataset"] = dataset_name

        # only need to do selection for the coordinates that the input dataset actually has
        if output_coord_ranges is not None:
            selection_kwargs = {}
            for dim in output_dims:
                if dim in output_coord_ranges:
                    selection_kwargs[dim] = output_coord_ranges[dim]
            da_target = select_by_kwargs(da_target, **selection_kwargs)

        dataarrays_by_target[target_output_var].append(da_target)

    ds = _merge_dataarrays_by_target(dataarrays_by_target=dataarrays_by_target)

    # need to drop the encoding so that we can write to zarr with new chunksizes
    ds = ds.drop_encoding()

    # default to making a single chunk for each dimension if chunksize is not specified
    # in the config
    chunking_config = config.output.chunking or {}
    logger.info(f"Chunking dataset with {chunking_config}")
    chunks = {d: chunking_config.get(d, int(ds[d].count())) for d in ds.dims}
    ds = ds.chunk(chunks)

    splitting = config.output.splitting

    if splitting is not None:
        splits = splitting.splits
        logger.info(
            f"Setting splitting information to define `{list(splits.keys())}` splits "
            f"along dimension `{splitting.dim}`"
        )

        for split_name, split_config in splits.items():
            if split_config.compute_statistics is not None:
                ds_split = ds.sel(
                    {splitting.dim: slice(split_config.start, split_config.end)}
                )
                logger.info(f"Computing statistics for split {split_name}")
                split_stats = calc_stats(
                    ds=ds_split,
                    statistics_config=split_config.compute_statistics,
                    splitting_dim=splitting.dim,
                )
                for op, op_dataarrays in split_stats.items():
                    for var_name, da in op_dataarrays.items():
                        ds[f"{var_name}__{split_name}__{op}"] = da

        # add a new variable which contains the start, stop for each split, the coords would then be the split names
        # and the data would be the start, stop values
        split_vals = np.array([[split.start, split.end] for split in splits.values()])
        da_splits = xr.DataArray(
            split_vals,
            dims=["split_name", "split_part"],
            coords={"split_name": list(splits.keys()), "split_part": ["start", "end"]},
        )
        ds["splits"] = da_splits

    ds.attrs = {}
    ds.attrs["schema_version"] = config.schema_version
    ds.attrs["dataset_version"] = config.dataset_version
    ds.attrs["created_on"] = datetime.datetime.now().replace(microsecond=0).isoformat()
    ds.attrs[
        "created_with"
    ] = "mllam-data-prep (https://github.com/mllam/mllam-data-prep)"
    ds.attrs["mdp_version"] = f"v{__version__}"

    return ds


def create_dataset_zarr(fp_config, fp_zarr: str = None):
    """
    Create a dataset from the input datasets specified in the config file and write it to a zarr file.
    The path to the zarr file is the same as the config file, but with the extension changed to '.zarr'.

    Parameters
    ----------
    fp_config : Path
        The path to the configuration file.
    fp_zarr : Path, optional
        The path to the zarr file to write the dataset to. If not provided, the zarr file will be written
        to the same directory as the config file with the extension changed to '.zarr'.
    """
    config = Config.from_yaml_file(file=fp_config)

<<<<<<< HEAD
    expected_schema_version = "v0.2.0+dev"
    assert (
        config.schema_version == expected_schema_version
    ), f"Expected schema version {expected_schema_version}, got {config.schema_version}"
=======
    if not config.schema_version in SUPPORTED_CONFIG_VERSIONS:
        raise ValueError(
            f"Unsupported schema version {config.schema_version}. Only schema versions "
            f" {', '.join(SUPPORTED_CONFIG_VERSIONS)} are supported by mllam-data-prep "
            f"v{__version__}."
        )
>>>>>>> 9c1a4c40

    ds = create_dataset(config=config)

    logger.info("Writing dataset to zarr")
    if fp_zarr is None:
        fp_zarr = fp_config.parent / fp_config.name.replace(".yaml", ".zarr")
    else:
        fp_zarr = Path(fp_zarr)

    if fp_zarr.exists():
        logger.info(f"Removing existing dataset at {fp_zarr}")
        shutil.rmtree(fp_zarr)

    # use zstd compression since it has a good balance of speed and compression ratio
    # https://engineering.fb.com/2016/08/31/core-infra/smaller-and-faster-data-compression-with-zstandard/
    compressor = Blosc(cname="zstd", clevel=1, shuffle=Blosc.BITSHUFFLE)
    encoding = {v: {"compressor": compressor} for v in ds.data_vars}

    ds.to_zarr(fp_zarr, consolidated=True, mode="w", encoding=encoding)
    logger.info(f"Wrote training-ready dataset to {fp_zarr}")

    logger.info(ds)<|MERGE_RESOLUTION|>--- conflicted
+++ resolved
@@ -245,19 +245,12 @@
     """
     config = Config.from_yaml_file(file=fp_config)
 
-<<<<<<< HEAD
-    expected_schema_version = "v0.2.0+dev"
-    assert (
-        config.schema_version == expected_schema_version
-    ), f"Expected schema version {expected_schema_version}, got {config.schema_version}"
-=======
     if not config.schema_version in SUPPORTED_CONFIG_VERSIONS:
         raise ValueError(
             f"Unsupported schema version {config.schema_version}. Only schema versions "
             f" {', '.join(SUPPORTED_CONFIG_VERSIONS)} are supported by mllam-data-prep "
             f"v{__version__}."
         )
->>>>>>> 9c1a4c40
 
     ds = create_dataset(config=config)
 
